// Example: Reverse proxy
//
// This example use both a __Server__ and a __Client__ to create an
// HTTP reverse proxy.
import lol.http._

import scala.concurrent._
import ExecutionContext.Implicits.global

// Let's proxy [www.wikipedia.org](https://www.wikipedia.org) 😼.
object ReverseProxy {
  def main(args: Array[String]): Unit = {

    // We need an HTTP client connected to wikipedia.org. The connection is
    // done in HTTPS, so we need to specify the port and scheme.
    val wikipediaClient = Client("en.wikipedia.org", 443, "https")

    // Now we start an HTTP server.
    Server.listen(8888) {

      // If the request is a __GET /__, we redirect the
      // browser to teh Criteo page. That's the _only_ feature of
      // our reverse proxy!
      case GET at url"/" =>
        Redirect("/wiki/Criteo")

      // In any other case, we pass the request to the client we just
      // created, so it is sent to wikipedia, and the response is written
      // back to the browser.
      case request =>
        wikipediaClient {
<<<<<<< HEAD
          // We need to change the `Host` header, so the wikipedia server will
=======
          // We need to change the `Host` header, so the wikipedia servers will
>>>>>>> a694795d
          // accept the request.
          request.addHeaders(Headers.Host -> h"en.wikipedia.org")
        }
    }

    println("Proxying wikipedia on http://localhost:8888...")
  }
}<|MERGE_RESOLUTION|>--- conflicted
+++ resolved
@@ -29,11 +29,7 @@
       // back to the browser.
       case request =>
         wikipediaClient {
-<<<<<<< HEAD
           // We need to change the `Host` header, so the wikipedia server will
-=======
-          // We need to change the `Host` header, so the wikipedia servers will
->>>>>>> a694795d
           // accept the request.
           request.addHeaders(Headers.Host -> h"en.wikipedia.org")
         }
